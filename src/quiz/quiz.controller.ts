import { JwtAuthGuard } from '@/src/auth/jwtAuth.guard';
import {
  AddQuestionDto,
  CreateTestDto,
  UpdateQuestionDto,
  UpdateTestDto,
} from '@/src/dto/quiz.dto';
import {
  ExamTestResponse,
  ExamTestResultsResponse,
  PracticeTestResponse,
  PracticeTestResultsResponse,
  QuizService,
} from '@/src/quiz/quiz.service';
import { Roles } from '@/src/quiz/role.decorator';
import { RoleGuard } from '@/src/quiz/role.guard';
import {
  Body,
  Controller,
  Delete,
  Get,
  Param,
  ParseUUIDPipe,
  Patch,
  Post,
  Request,
  Res,
  UploadedFile,
  UseGuards,
  UseInterceptors,
} from '@nestjs/common';
import { FileInterceptor } from '@nestjs/platform-express';
import { Response } from 'express';
import { diskStorage } from 'multer';
import { extname } from 'path';

@Controller('tests')
@UseGuards(JwtAuthGuard)
export class QuizController {
  constructor(private readonly quizService: QuizService) {}

  // Test Management
  @Post()
  @UseGuards(RoleGuard)
  @Roles('TEACHER', 'STUDENT')
  async createTest(@Request() req, @Body() dto: CreateTestDto) {
    return this.quizService.createTest(req.user.id, dto);
  }

<<<<<<< HEAD
  @Get('my-tests')
  findAllByUser(@Request() req) {
    return this.quizService.findAllByUser(req.user.id);
  }
  @Get('game-tests')
  findPublishedByUser(@Request() req) {
    return this.quizService.findPublishedByUser(req.user.id);
  }

  @Get(':id')
  findOne(@Param('id', ParseUUIDPipe) id: string) {
    return this.quizService.findOne(id);
  }

  @Patch(':id')
  @UseGuards(RoleGuard)
  @Roles('TEACHER', 'STUDENT')
  updateTest(
    @Param('id', ParseUUIDPipe) id: string,
    @Request() req,
    @Body() dto: UpdateTestDto,
  ) {
    return this.quizService.updateTest(id, req.user.id, dto);
  }

  @Delete(':id')
  @UseGuards(RoleGuard)
  @Roles('TEACHER', 'STUDENT')
  removeTest(@Param('id', ParseUUIDPipe) id: string, @Request() req) {
    return this.quizService.deleteTest(id, req.user.id);
  }

  // Question Management
  @Post(':testId/questions')
  @UseGuards(RoleGuard)
  @Roles('TEACHER', 'STUDENT')
  @UseInterceptors(
    FileInterceptor('image', {
      storage: diskStorage({
        destination: 'uploads/questions',
        filename: (req, file, cb) => {
          const uniqueSuffix =
            Date.now() + '-' + Math.round(Math.random() * 1e9);
          cb(null, `question-${uniqueSuffix}${extname(file.originalname)}`);
        },
      }),
      fileFilter: (req, file, cb) => {
        if (!file.originalname.match(/\.(jpg|jpeg|png|gif)$/)) {
          return cb(new Error('Only image files are allowed!'), false);
        }
        cb(null, true);
      },
    }),
  )
  async addQuestion(
    @Param('testId', ParseUUIDPipe) testId: string,
    @Request() req,
    @Body() dto: AddQuestionDto,
    @UploadedFile() image?: Express.Multer.File,
  ) {
    return this.quizService.addQuestion(testId, req.user.id, dto, image);
  }

  @Patch('questions/:questionId')
  @UseGuards(RoleGuard)
  @Roles('TEACHER', 'STUDENT')
  @UseInterceptors(
    FileInterceptor('image', {
      storage: diskStorage({
        destination: 'uploads/questions',
        filename: (req, file, cb) => {
          const uniqueSuffix =
            Date.now() + '-' + Math.round(Math.random() * 1e9);
          cb(null, `question-${uniqueSuffix}${extname(file.originalname)}`);
        },
      }),
      fileFilter: (req, file, cb) => {
        if (!file.originalname.match(/\.(jpg|jpeg|png|gif)$/)) {
          return cb(new Error('Only image files are allowed!'), false);
        }
        cb(null, true);
      },
    }),
  )
  async updateQuestion(
    @Param('questionId', ParseUUIDPipe) questionId: string,
    @Request() req,
    @Body() questionData: UpdateQuestionDto,
    @UploadedFile() image?: Express.Multer.File,
  ) {
    if (image) {
      questionData.image = image.path;
    }
    return this.quizService.updateQuestion(
      questionId,
      req.user.id,
      questionData,
    );
  }

  @Delete('questions/:questionId')
  @UseGuards(RoleGuard)
  @Roles('TEACHER', 'STUDENT')
  removeQuestion(
    @Param('questionId', ParseUUIDPipe) questionId: string,
    @Request() req,
  ) {
    return this.quizService.deleteQuestion(questionId, req.user.id);
  }

  // Export functionality
  @Get(':attemptId/export-attempt')
  async exportCompletedTestToPDF(
    @Param('attemptId', ParseUUIDPipe) attemptId: string,
    @Res() res: Response,
  ) {
    return this.quizService.exportCompletedTestToPDF(attemptId, res);
  }

  @Get(':testId/export-with-answers')
  async exportTestWithAnswersToPDF(
    @Param('testId', ParseUUIDPipe) testId: string,
    @Res() res: Response,
  ) {
    return this.quizService.exportTestWithAnswersToPDF(testId, res);
  }

  @Get(':testId/export')
  async exportTestToPDF(
    @Param('testId', ParseUUIDPipe) testId: string,
    @Res() res: Response,
  ) {
    return this.quizService.exportTestToPDF(testId, res);
  }

  // Teacher specific endpoints
  @Get('pending')
  @UseGuards(RoleGuard)
  @Roles('TEACHER')
  async getPendingAnswers(@Request() req) {
    return this.quizService.getPendingAnswers(req.user.id);
  }

  @Patch(':answerId/review')
  @UseGuards(RoleGuard)
  @Roles('TEACHER')
  async reviewAnswer(
    @Request() req,
    @Param('answerId', ParseUUIDPipe) answerId: string,
    @Body('isCorrect') isCorrect: boolean,
  ) {
    return this.quizService.reviewAnswer(req.user.id, answerId, isCorrect);
  }

  @Patch(':attemptId/recalculate-score')
  @UseGuards(RoleGuard)
  @Roles('TEACHER')
  async recalculateAttemptScore(
    @Param('attemptId', ParseUUIDPipe) attemptId: string,
  ) {
    return this.quizService.recalculateAttemptScore(attemptId);
=======
	// Static routes MUST come before dynamic routes with parameters
	@Get('my-tests')
	findAllByUser(@Request() req) {
		return this.quizService.findAllByUser(req.user.id)
	}

	@Get('game-tests')
	findPublishedByUser(@Request() req) {
		return this.quizService.findPublishedByUser(req.user.id)
	}

	// Teacher specific endpoints
	@Get('pending')
	@UseGuards(RoleGuard)
	@Roles('TEACHER')
	async getPendingAnswers(@Request() req) {
		return this.quizService.getPendingAnswers(req.user.id)
	}

	// Dynamic routes with parameters come after static routes
	@Get(':id')
	findOne(@Param('id', ParseUUIDPipe) id: string) {
		return this.quizService.findOne(id)
	}

  @Patch(':id')
  @UseGuards(RoleGuard)
  @Roles('TEACHER', 'STUDENT')
  updateTest(
    @Param('id', ParseUUIDPipe) id: string,
    @Request() req,
    @Body() dto: UpdateTestDto,
  ) {
    return this.quizService.updateTest(id, req.user.id, dto);
  }

  @Delete(':id')
  @UseGuards(RoleGuard)
  @Roles('TEACHER', 'STUDENT')
  removeTest(@Param('id', ParseUUIDPipe) id: string, @Request() req) {
    return this.quizService.deleteTest(id, req.user.id);
  }

  // Question Management
  @Post(':testId/questions')
  @UseGuards(RoleGuard)
  @Roles('TEACHER', 'STUDENT')
  @UseInterceptors(
    FileInterceptor('image', {
      storage: diskStorage({
        destination: 'uploads/questions',
        filename: (req, file, cb) => {
          const uniqueSuffix =
            Date.now() + '-' + Math.round(Math.random() * 1e9);
          cb(null, `question-${uniqueSuffix}${extname(file.originalname)}`);
        },
      }),
      fileFilter: (req, file, cb) => {
        if (!file.originalname.match(/\.(jpg|jpeg|png|gif)$/)) {
          return cb(new Error('Only image files are allowed!'), false);
        }
        cb(null, true);
      },
    }),
  )
  async addQuestion(
    @Param('testId', ParseUUIDPipe) testId: string,
    @Request() req,
    @Body() dto: AddQuestionDto,
    @UploadedFile() image?: Express.Multer.File,
  ) {
    return this.quizService.addQuestion(testId, req.user.id, dto, image);
  }

  @Patch('questions/:questionId')
  @UseGuards(RoleGuard)
  @Roles('TEACHER', 'STUDENT')
  @UseInterceptors(
    FileInterceptor('image', {
      storage: diskStorage({
        destination: 'uploads/questions',
        filename: (req, file, cb) => {
          const uniqueSuffix =
            Date.now() + '-' + Math.round(Math.random() * 1e9);
          cb(null, `question-${uniqueSuffix}${extname(file.originalname)}`);
        },
      }),
      fileFilter: (req, file, cb) => {
        if (!file.originalname.match(/\.(jpg|jpeg|png|gif)$/)) {
          return cb(new Error('Only image files are allowed!'), false);
        }
        cb(null, true);
      },
    }),
  )
  async updateQuestion(
    @Param('questionId', ParseUUIDPipe) questionId: string,
    @Request() req,
    @Body() questionData: UpdateQuestionDto,
    @UploadedFile() image?: Express.Multer.File,
  ) {
    if (image) {
      questionData.image = image.path;
    }
    return this.quizService.updateQuestion(
      questionId,
      req.user.id,
      questionData,
    );
  }

  @Delete('questions/:questionId')
  @UseGuards(RoleGuard)
  @Roles('TEACHER', 'STUDENT')
  removeQuestion(
    @Param('questionId', ParseUUIDPipe) questionId: string,
    @Request() req,
  ) {
    return this.quizService.deleteQuestion(questionId, req.user.id);
  }

  // Export functionality
  @Get(':attemptId/export-attempt')
  async exportCompletedTestToPDF(
    @Param('attemptId', ParseUUIDPipe) attemptId: string,
    @Res() res: Response,
  ) {
    return this.quizService.exportCompletedTestToPDF(attemptId, res);
  }

  @Get(':testId/export-with-answers')
  async exportTestWithAnswersToPDF(
    @Param('testId', ParseUUIDPipe) testId: string,
    @Res() res: Response,
  ) {
    return this.quizService.exportTestWithAnswersToPDF(testId, res);
  }

  @Get(':testId/export')
  async exportTestToPDF(
    @Param('testId', ParseUUIDPipe) testId: string,
    @Res() res: Response,
  ) {
    return this.quizService.exportTestToPDF(testId, res);
>>>>>>> 8ad1ed57
  }

  // Progress saving (universal for both modes)
  @Post(':attemptId/progress')
  async saveProgress(
    @Param('attemptId', ParseUUIDPipe) attemptId: string,
    @Request() req,
    @Body()
    body: {
      answer: {
        questionId: string;
        selectedAnswers?: string[];
        userAnswer?: string;
      };
    },
  ) {
    return this.quizService.saveProgress(req.user.id, attemptId, body.answer);
  }

<<<<<<< HEAD
  @Get(':attemptId/questions')
  async getQuestionsAttempt(
    @Param('attemptId', ParseUUIDPipe) attemptId: string,
  ) {
    return this.quizService.getQuestionsAttempt(attemptId);
  }
=======
	@Get(':attemptId/questions')
	async getQuestionsAttempt(@Param('attemptId', ParseUUIDPipe) attemptId: string) {
		return this.quizService.getQuestionsAttempt(attemptId)
	}
>>>>>>> 8ad1ed57

  @Get(':attemptId/resume/:questionId')
  async resumeAttempt(
    @Param('attemptId', ParseUUIDPipe) attemptId: string,
    @Param('questionId', ParseUUIDPipe) questionId: string,
    @Request() req,
  ) {
    return this.quizService.resumeAttempt(req.user.id, attemptId, questionId);
  }

  // Practice Mode Endpoints
  @Post(':testId/start-practice')
  async startPracticeTest(
    @Param('testId', ParseUUIDPipe) testId: string,
    @Request() req,
  ) {
    return this.quizService.startPracticeTest(req.user.id, testId);
  }

  @Post(':attemptId/submit-practice')
  async submitPracticeTest(
    @Param('attemptId', ParseUUIDPipe) attemptId: string,
    @Request() req,
  ): Promise<PracticeTestResponse> {
    return this.quizService.submitPracticeTest(req.user.id, attemptId);
  }

  @Get(':attemptId/results')
  async getTestResults(@Param('attemptId', ParseUUIDPipe) attemptId: string) {
    return this.quizService.getTestResults(attemptId);
  }

  @Get(':attemptId/practice-results')
  async getPracticeTestResults(
    @Param('attemptId', ParseUUIDPipe) attemptId: string,
  ): Promise<PracticeTestResultsResponse> {
    return this.quizService.getPracticeTestResults(attemptId);
  }

  // Exam Mode Endpoints
  @Post(':testId/start-exam')
  async startExamTest(
    @Param('testId', ParseUUIDPipe) testId: string,
    @Request() req,
  ) {
    return this.quizService.startExamTest(req.user.id, testId);
  }

  @Post(':attemptId/submit-exam')
  async submitExamTest(
    @Param('attemptId', ParseUUIDPipe) attemptId: string,
    @Request() req,
  ): Promise<ExamTestResponse> {
    return this.quizService.submitExamTest(req.user.id, attemptId);
  }

  @Get(':attemptId/exam-results')
  async getExamTestResults(
    @Param('attemptId', ParseUUIDPipe) attemptId: string,
  ): Promise<ExamTestResultsResponse> {
    return this.quizService.getExamTestResults(attemptId);
  }

<<<<<<< HEAD
  @Get(':attemptId/question/:questionId')
  async getQuestion(
    @Param('attemptId', ParseUUIDPipe) attemptId: string,
    @Param('questionId', ParseUUIDPipe) questionId: string,
    @Request() req,
  ) {
    return this.quizService.getQuestion(req.user.id, attemptId, questionId);
  }
=======
	@Get(':attemptId/question/:questionId')
	async getQuestion(
		@Param('attemptId', ParseUUIDPipe) attemptId: string,
		@Param('questionId', ParseUUIDPipe) questionId: string,
		@Request() req
	) {
		return this.quizService.getQuestion(req.user.id, attemptId, questionId)
	}

	// Additional Teacher specific endpoints
	@Patch(':answerId/review')
	@UseGuards(RoleGuard)
	@Roles('TEACHER')
	async reviewAnswer(
		@Request() req,
		@Param('answerId', ParseUUIDPipe) answerId: string,
		@Body('isCorrect') isCorrect: boolean
	) {
		return this.quizService.reviewAnswer(req.user.id, answerId, isCorrect)
	}

	@Patch(':attemptId/recalculate-score')
	@UseGuards(RoleGuard)
	@Roles('TEACHER')
	async recalculateAttemptScore(@Param('attemptId', ParseUUIDPipe) attemptId: string) {
		return this.quizService.recalculateAttemptScore(attemptId)
	}
>>>>>>> 8ad1ed57
}<|MERGE_RESOLUTION|>--- conflicted
+++ resolved
@@ -47,20 +47,15 @@
     return this.quizService.createTest(req.user.id, dto);
   }
 
-<<<<<<< HEAD
-  @Get('my-tests')
-  findAllByUser(@Request() req) {
-    return this.quizService.findAllByUser(req.user.id);
-  }
-  @Get('game-tests')
-  findPublishedByUser(@Request() req) {
-    return this.quizService.findPublishedByUser(req.user.id);
-  }
-
-  @Get(':id')
-  findOne(@Param('id', ParseUUIDPipe) id: string) {
-    return this.quizService.findOne(id);
-  }
+	@Get('my-tests')
+	findAllByUser(@Request() req) {
+		return this.quizService.findAllByUser(req.user.id)
+	}
+
+	@Get(':id')
+	findOne(@Param('id', ParseUUIDPipe) id: string) {
+		return this.quizService.findOne(id)
+	}
 
   @Patch(':id')
   @UseGuards(RoleGuard)
@@ -175,50 +170,12 @@
     return this.quizService.exportTestWithAnswersToPDF(testId, res);
   }
 
-  @Get(':testId/export')
-  async exportTestToPDF(
-    @Param('testId', ParseUUIDPipe) testId: string,
-    @Res() res: Response,
-  ) {
-    return this.quizService.exportTestToPDF(testId, res);
-  }
-
-  // Teacher specific endpoints
-  @Get('pending')
-  @UseGuards(RoleGuard)
-  @Roles('TEACHER')
-  async getPendingAnswers(@Request() req) {
-    return this.quizService.getPendingAnswers(req.user.id);
-  }
-
-  @Patch(':answerId/review')
-  @UseGuards(RoleGuard)
-  @Roles('TEACHER')
-  async reviewAnswer(
-    @Request() req,
-    @Param('answerId', ParseUUIDPipe) answerId: string,
-    @Body('isCorrect') isCorrect: boolean,
-  ) {
-    return this.quizService.reviewAnswer(req.user.id, answerId, isCorrect);
-  }
-
-  @Patch(':attemptId/recalculate-score')
-  @UseGuards(RoleGuard)
-  @Roles('TEACHER')
-  async recalculateAttemptScore(
-    @Param('attemptId', ParseUUIDPipe) attemptId: string,
-  ) {
-    return this.quizService.recalculateAttemptScore(attemptId);
-=======
-	// Static routes MUST come before dynamic routes with parameters
-	@Get('my-tests')
-	findAllByUser(@Request() req) {
-		return this.quizService.findAllByUser(req.user.id)
-	}
-
-	@Get('game-tests')
-	findPublishedByUser(@Request() req) {
-		return this.quizService.findPublishedByUser(req.user.id)
+	@Get(':testId/export')
+	async exportTestToPDF(
+		@Param('testId', ParseUUIDPipe) testId: string,
+		@Res() res: Response
+	) {
+		return this.quizService.exportTestToPDF(testId, res)
 	}
 
 	// Teacher specific endpoints
@@ -229,247 +186,6 @@
 		return this.quizService.getPendingAnswers(req.user.id)
 	}
 
-	// Dynamic routes with parameters come after static routes
-	@Get(':id')
-	findOne(@Param('id', ParseUUIDPipe) id: string) {
-		return this.quizService.findOne(id)
-	}
-
-  @Patch(':id')
-  @UseGuards(RoleGuard)
-  @Roles('TEACHER', 'STUDENT')
-  updateTest(
-    @Param('id', ParseUUIDPipe) id: string,
-    @Request() req,
-    @Body() dto: UpdateTestDto,
-  ) {
-    return this.quizService.updateTest(id, req.user.id, dto);
-  }
-
-  @Delete(':id')
-  @UseGuards(RoleGuard)
-  @Roles('TEACHER', 'STUDENT')
-  removeTest(@Param('id', ParseUUIDPipe) id: string, @Request() req) {
-    return this.quizService.deleteTest(id, req.user.id);
-  }
-
-  // Question Management
-  @Post(':testId/questions')
-  @UseGuards(RoleGuard)
-  @Roles('TEACHER', 'STUDENT')
-  @UseInterceptors(
-    FileInterceptor('image', {
-      storage: diskStorage({
-        destination: 'uploads/questions',
-        filename: (req, file, cb) => {
-          const uniqueSuffix =
-            Date.now() + '-' + Math.round(Math.random() * 1e9);
-          cb(null, `question-${uniqueSuffix}${extname(file.originalname)}`);
-        },
-      }),
-      fileFilter: (req, file, cb) => {
-        if (!file.originalname.match(/\.(jpg|jpeg|png|gif)$/)) {
-          return cb(new Error('Only image files are allowed!'), false);
-        }
-        cb(null, true);
-      },
-    }),
-  )
-  async addQuestion(
-    @Param('testId', ParseUUIDPipe) testId: string,
-    @Request() req,
-    @Body() dto: AddQuestionDto,
-    @UploadedFile() image?: Express.Multer.File,
-  ) {
-    return this.quizService.addQuestion(testId, req.user.id, dto, image);
-  }
-
-  @Patch('questions/:questionId')
-  @UseGuards(RoleGuard)
-  @Roles('TEACHER', 'STUDENT')
-  @UseInterceptors(
-    FileInterceptor('image', {
-      storage: diskStorage({
-        destination: 'uploads/questions',
-        filename: (req, file, cb) => {
-          const uniqueSuffix =
-            Date.now() + '-' + Math.round(Math.random() * 1e9);
-          cb(null, `question-${uniqueSuffix}${extname(file.originalname)}`);
-        },
-      }),
-      fileFilter: (req, file, cb) => {
-        if (!file.originalname.match(/\.(jpg|jpeg|png|gif)$/)) {
-          return cb(new Error('Only image files are allowed!'), false);
-        }
-        cb(null, true);
-      },
-    }),
-  )
-  async updateQuestion(
-    @Param('questionId', ParseUUIDPipe) questionId: string,
-    @Request() req,
-    @Body() questionData: UpdateQuestionDto,
-    @UploadedFile() image?: Express.Multer.File,
-  ) {
-    if (image) {
-      questionData.image = image.path;
-    }
-    return this.quizService.updateQuestion(
-      questionId,
-      req.user.id,
-      questionData,
-    );
-  }
-
-  @Delete('questions/:questionId')
-  @UseGuards(RoleGuard)
-  @Roles('TEACHER', 'STUDENT')
-  removeQuestion(
-    @Param('questionId', ParseUUIDPipe) questionId: string,
-    @Request() req,
-  ) {
-    return this.quizService.deleteQuestion(questionId, req.user.id);
-  }
-
-  // Export functionality
-  @Get(':attemptId/export-attempt')
-  async exportCompletedTestToPDF(
-    @Param('attemptId', ParseUUIDPipe) attemptId: string,
-    @Res() res: Response,
-  ) {
-    return this.quizService.exportCompletedTestToPDF(attemptId, res);
-  }
-
-  @Get(':testId/export-with-answers')
-  async exportTestWithAnswersToPDF(
-    @Param('testId', ParseUUIDPipe) testId: string,
-    @Res() res: Response,
-  ) {
-    return this.quizService.exportTestWithAnswersToPDF(testId, res);
-  }
-
-  @Get(':testId/export')
-  async exportTestToPDF(
-    @Param('testId', ParseUUIDPipe) testId: string,
-    @Res() res: Response,
-  ) {
-    return this.quizService.exportTestToPDF(testId, res);
->>>>>>> 8ad1ed57
-  }
-
-  // Progress saving (universal for both modes)
-  @Post(':attemptId/progress')
-  async saveProgress(
-    @Param('attemptId', ParseUUIDPipe) attemptId: string,
-    @Request() req,
-    @Body()
-    body: {
-      answer: {
-        questionId: string;
-        selectedAnswers?: string[];
-        userAnswer?: string;
-      };
-    },
-  ) {
-    return this.quizService.saveProgress(req.user.id, attemptId, body.answer);
-  }
-
-<<<<<<< HEAD
-  @Get(':attemptId/questions')
-  async getQuestionsAttempt(
-    @Param('attemptId', ParseUUIDPipe) attemptId: string,
-  ) {
-    return this.quizService.getQuestionsAttempt(attemptId);
-  }
-=======
-	@Get(':attemptId/questions')
-	async getQuestionsAttempt(@Param('attemptId', ParseUUIDPipe) attemptId: string) {
-		return this.quizService.getQuestionsAttempt(attemptId)
-	}
->>>>>>> 8ad1ed57
-
-  @Get(':attemptId/resume/:questionId')
-  async resumeAttempt(
-    @Param('attemptId', ParseUUIDPipe) attemptId: string,
-    @Param('questionId', ParseUUIDPipe) questionId: string,
-    @Request() req,
-  ) {
-    return this.quizService.resumeAttempt(req.user.id, attemptId, questionId);
-  }
-
-  // Practice Mode Endpoints
-  @Post(':testId/start-practice')
-  async startPracticeTest(
-    @Param('testId', ParseUUIDPipe) testId: string,
-    @Request() req,
-  ) {
-    return this.quizService.startPracticeTest(req.user.id, testId);
-  }
-
-  @Post(':attemptId/submit-practice')
-  async submitPracticeTest(
-    @Param('attemptId', ParseUUIDPipe) attemptId: string,
-    @Request() req,
-  ): Promise<PracticeTestResponse> {
-    return this.quizService.submitPracticeTest(req.user.id, attemptId);
-  }
-
-  @Get(':attemptId/results')
-  async getTestResults(@Param('attemptId', ParseUUIDPipe) attemptId: string) {
-    return this.quizService.getTestResults(attemptId);
-  }
-
-  @Get(':attemptId/practice-results')
-  async getPracticeTestResults(
-    @Param('attemptId', ParseUUIDPipe) attemptId: string,
-  ): Promise<PracticeTestResultsResponse> {
-    return this.quizService.getPracticeTestResults(attemptId);
-  }
-
-  // Exam Mode Endpoints
-  @Post(':testId/start-exam')
-  async startExamTest(
-    @Param('testId', ParseUUIDPipe) testId: string,
-    @Request() req,
-  ) {
-    return this.quizService.startExamTest(req.user.id, testId);
-  }
-
-  @Post(':attemptId/submit-exam')
-  async submitExamTest(
-    @Param('attemptId', ParseUUIDPipe) attemptId: string,
-    @Request() req,
-  ): Promise<ExamTestResponse> {
-    return this.quizService.submitExamTest(req.user.id, attemptId);
-  }
-
-  @Get(':attemptId/exam-results')
-  async getExamTestResults(
-    @Param('attemptId', ParseUUIDPipe) attemptId: string,
-  ): Promise<ExamTestResultsResponse> {
-    return this.quizService.getExamTestResults(attemptId);
-  }
-
-<<<<<<< HEAD
-  @Get(':attemptId/question/:questionId')
-  async getQuestion(
-    @Param('attemptId', ParseUUIDPipe) attemptId: string,
-    @Param('questionId', ParseUUIDPipe) questionId: string,
-    @Request() req,
-  ) {
-    return this.quizService.getQuestion(req.user.id, attemptId, questionId);
-  }
-=======
-	@Get(':attemptId/question/:questionId')
-	async getQuestion(
-		@Param('attemptId', ParseUUIDPipe) attemptId: string,
-		@Param('questionId', ParseUUIDPipe) questionId: string,
-		@Request() req
-	) {
-		return this.quizService.getQuestion(req.user.id, attemptId, questionId)
-	}
-
-	// Additional Teacher specific endpoints
 	@Patch(':answerId/review')
 	@UseGuards(RoleGuard)
 	@Roles('TEACHER')
@@ -487,5 +203,106 @@
 	async recalculateAttemptScore(@Param('attemptId', ParseUUIDPipe) attemptId: string) {
 		return this.quizService.recalculateAttemptScore(attemptId)
 	}
->>>>>>> 8ad1ed57
+
+  // Progress saving (universal for both modes)
+  @Post(':attemptId/progress')
+  async saveProgress(
+    @Param('attemptId', ParseUUIDPipe) attemptId: string,
+    @Request() req,
+    @Body()
+    body: {
+      answer: {
+        questionId: string;
+        selectedAnswers?: string[];
+        userAnswer?: string;
+      };
+    },
+  ) {
+    return this.quizService.saveProgress(req.user.id, attemptId, body.answer);
+  }
+
+	@Get(':attemptId/questions')
+	async getQuestionsAttempt(@Param('attemptId', ParseUUIDPipe) attemptId: string) {
+		return this.quizService.getQuestionsAttempt(attemptId)
+	}
+	// @Post(':attemptId/answer')
+	// async submitSingleAnswer(
+	// 	@Param('attemptId', ParseUUIDPipe) attemptId: string,
+	// 	@Request() req,
+	// 	@Body() answerData: { questionId: string; selectedAnswers: string[]; userAnswer?: string }
+	// ): Promise<SingleAnswerResponse> {
+	// 	return this.quizService.submitSingleAnswer(req.user.id, attemptId, answerData)
+	// }
+
+	// Session resume (universal for both modes)
+	@Get(':attemptId/resume/:questionId')
+	async resumeAttempt(
+		@Param('attemptId', ParseUUIDPipe) attemptId: string,
+		@Param('questionId', ParseUUIDPipe) questionId: string,
+		@Request() req
+	) {
+		return this.quizService.resumeAttempt(req.user.id, attemptId, questionId)
+	}
+
+  // Practice Mode Endpoints
+  @Post(':testId/start-practice')
+  async startPracticeTest(
+    @Param('testId', ParseUUIDPipe) testId: string,
+    @Request() req,
+  ) {
+    return this.quizService.startPracticeTest(req.user.id, testId);
+  }
+
+  @Post(':attemptId/submit-practice')
+  async submitPracticeTest(
+    @Param('attemptId', ParseUUIDPipe) attemptId: string,
+    @Request() req,
+  ): Promise<PracticeTestResponse> {
+    return this.quizService.submitPracticeTest(req.user.id, attemptId);
+  }
+
+  @Get(':attemptId/results')
+  async getTestResults(@Param('attemptId', ParseUUIDPipe) attemptId: string) {
+    return this.quizService.getTestResults(attemptId);
+  }
+
+  @Get(':attemptId/practice-results')
+  async getPracticeTestResults(
+    @Param('attemptId', ParseUUIDPipe) attemptId: string,
+  ): Promise<PracticeTestResultsResponse> {
+    return this.quizService.getPracticeTestResults(attemptId);
+  }
+
+  // Exam Mode Endpoints
+  @Post(':testId/start-exam')
+  async startExamTest(
+    @Param('testId', ParseUUIDPipe) testId: string,
+    @Request() req,
+  ) {
+    return this.quizService.startExamTest(req.user.id, testId);
+  }
+
+  @Post(':attemptId/submit-exam')
+  async submitExamTest(
+    @Param('attemptId', ParseUUIDPipe) attemptId: string,
+    @Request() req,
+  ): Promise<ExamTestResponse> {
+    return this.quizService.submitExamTest(req.user.id, attemptId);
+  }
+
+  @Get(':attemptId/exam-results')
+  async getExamTestResults(
+    @Param('attemptId', ParseUUIDPipe) attemptId: string,
+  ): Promise<ExamTestResultsResponse> {
+    return this.quizService.getExamTestResults(attemptId);
+  }
+
+	@Get(':attemptId/question/:questionId')
+	async getQuestion(
+		@Param('attemptId', ParseUUIDPipe) attemptId: string,
+		@Param('questionId', ParseUUIDPipe) questionId: string,
+		@Request() req
+	) {
+		return this.quizService.getQuestion(req.user.id, attemptId, questionId)
+	}
 }